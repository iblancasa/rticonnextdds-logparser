# Log Parser for RTI Connext.
#
#   Copyright 2016 Real-Time Innovations, Inc.
#
#   Licensed under the Apache License, Version 2.0 (the "License");
#   you may not use this file except in compliance with the License.
#   You may obtain a copy of the License at
#
#       http://www.apache.org/licenses/LICENSE-2.0
#
#   Unless required by applicable law or agreed to in writing, software
#   distributed under the License is distributed on an "AS IS" BASIS,
#   WITHOUT WARRANTIES OR CONDITIONS OF ANY KIND, either express or implied.
#   See the License for the specific language governing permissions and
#   limitations under the License.
"""Log parsing functions for logs related to DDS events.

Functions:
  + on_query_udpv4_interfaces: it happens when it queries the interfaces.
  + on_find_valid_interface: it happens when a valid interface is found.
  + on_get_valid_interface: it happens when a valid interface is queried.
  + on_skipped_interface: it happens when an interface is skipped.
  + on_create_participant: it happens for new participants.
  + on_delete_participant: it happens for deleted participants.
  + on_create_topic: it happens for new topics.
  + on_create_cft: it happens for new CFT.
  + on_delete_topic: it happens for deleted topics.
  + on_create_writer: it happens for new DataWriters.
  + on_create_reader: it happens for new DataReader.
  + on_delete_writer: it happens for deleted DataWriters.
  + on_delete_reader: it happens for deleted DataReaders.
  + on_duplicate_topic_name_error: it happens for topics with same name.
  + on_delete_topic_before_cft: it happens when deleting a topic before a CFT.
  + on_fail_delete_flowcontrollers: it happens when delete FC fails.
  + on_inconsistent_transport_discovery_configuration: it happens for discovery
  + on_discover_participant: it happens for discovered participants.
  + on_update_remote_participant: it happens when updating remote participant.
  + on_announce_local_participant: it happens when announcing participant.
  + on_discover_publication: it happens for discovered writers.
  + on_update_endpoint: it happens when updating an endpoint.
  + on_announce_local_publication: it happens when announcing a writer.
  + on_announce_local_subscription: it happens when announcing a reader.
  + on_participant_ignore_itself: it happens when ignoring itself.
  + on_lose_discovery_samples: it happens when losing discovery samples.
  + on_match_entity: it happens when an entity is matched.
  + on_different_type_names: it happens when TypeNames are different.
  + on_typeobject_received: it happens when comparing TypeObjects.
  + on_register_unkeyed_instance: it happens on registering unkeyed instances.
  + on_get_unkeyed_key: it happens when getting key from unkeyed sample.
  + on_unregister_unkeyed_instance: it happens when unregistering unkeyed.
  + on_library_version: it happens for the library version.
  + on_participant_initial_peers: it happens for the initial peers.
  + on_envvar_file_not_found: it happens when it can't find an env var or file.
  + on_envvar_file_found: it happens when it finds an env var or file.
"""
from __future__ import absolute_import
from devices.logger import (log_cfg, log_error, log_event, log_process,
                            log_warning)
from utils import (get_locator, get_oid, get_participant, get_topic_name,
                   get_type_name, hex2ip, is_builtin_entity, parse_guid,
                   set_local_address)


# --------------------------------------------------------------------------- #
# -- Network Interfaces                                                    -- #
# --------------------------------------------------------------------------- #
def on_query_udpv4_interfaces(match, state):
    """It happens when it queries the interfaces."""
    flags = {
        0x01: "UP", 0x02: "BROADCAST", 0x04: "LOOPBACK", 0x08: "POINTOPOINT",
        0x10: "MULTICAST", 0x20: "RUNNING"}

    addr = get_participant(hex2ip(match[0], True), state)
    flag = int(match[1], 16)
    flag_name = ""
    for bit in flags:
        if flag & bit != 0:
            flag_name += flags[bit] + "|"
    log_event("Interface: %s is %s" % (addr, flag_name[:-1]), state, 2)


def on_find_valid_interface(match, state):
    """It happens when a valid interface is found."""
    log_cfg("Valid interface: %s" % match[0], state)


def on_get_valid_interface(match, state):
    """It happens when a valid interface is queried."""
    if match[2] == "1":
        multicast = "with" if match[3] == "1" else "no"
        log_cfg("Valid interface: %s (%s multicast)" % (match[1], multicast),
                state)


def on_skipped_interface(match, state):
    """It happens when an interface is skipped."""
    log_event("Skipped interface: %s" % match[0], state, 2)


# --------------------------------------------------------------------------- #
# -- Create or delete entities                                             -- #
# --------------------------------------------------------------------------- #
def on_create_participant(match, state):
    """It happens for new participants."""
    log_event("Created participant, domain: %3s index: %s" %
              (match[0], match[1]), state)


def on_delete_participant(match, state):
    """It happens for deleted participants."""
    log_event("Deleted participant, domain: %3s index: %s" %
              (match[0], match[1]), state)


def on_create_topic(match, state):
    """It happens for new topics."""
    topic = get_topic_name(match[0], state)
    typ = get_type_name(match[1], state)
    log_event("Created topic, name: '%s', type: '%s'" %
              (topic, typ), state)


def on_create_cft(match, state):
    """It happens for new CFT."""
    topic = get_topic_name(match[0], state)
    log_event("Created ContentFilteredTopic, name: '%s'" % topic, state)


def on_delete_topic(match, state):
    """It happens for deleted topics."""
    topic = get_topic_name(match[0], state)
    typ = get_type_name(match[1], state)
    log_event("Deleted topic, name: '%s', type: '%s'" % (topic, typ),
              state, 1)


def on_create_writer(match, state):
    """It happens for new DataWriters."""
    topic = get_topic_name(match[0], state)
    log_event("Created writer for topic '%s'" % topic, state)


def on_create_reader(match, state):
    """It happens for new DataReader."""
    topic = get_topic_name(match[0], state)
    log_event("Created reader for topic '%s'" % topic, state)


def on_delete_writer(match, state):
    """It happens for deleted DataWriters."""
    topic = get_topic_name(match[0], state)
    log_event("Deleted writer for topic '%s'" % topic, state)


def on_delete_reader(match, state):
    """It happens for deleted DataReaders."""
    topic = get_topic_name(match[0], state)
    log_event("Deleted reader for topic '%s'" % topic, state)


def on_duplicate_topic_name_error(match, state):
    """It happens when there is a topic name duplication."""
    topic = get_topic_name(match[0], state)
    log_error("[LP-2] Topic name already in use by another topic: %s" % topic,
              state)


def on_delete_topic_before_cft(match, state):
    """It happens when deleting a topic before its CFT."""
    num_cft = match[0]
    log_error("[LP-7] Cannot delete topic before its %s ContentFilteredTopics"
              % num_cft, state)


def on_fail_delete_flowcontrollers(match, state):
    """It happens when delete FC fails."""
    num_flowcontrol = match[0]
    log_error("[LP-15] Cannot delete %s FlowControllers" % (num_flowcontrol) +
              " from delete_contained_entities", state)


# pylint: disable=W0613
def on_inconsistent_transport_discovery_configuration(match, state):
    """It happens for inconsistencies in the discovery configuration."""
    log_error("Inconsistent transport/discovery configuration", state)


# --------------------------------------------------------------------------- #
# -- Discover remote or local entities                                     -- #
# --------------------------------------------------------------------------- #
def on_discover_participant(match, state):
    """It happens for discovered participants."""
    local_address = parse_guid(state, match[0], match[1])
    full_addr = parse_guid(state, match[0], match[1], match[2])
    full_addr = " ".join(full_addr.split())
    log_process(local_address, "", "Discovered new participant (%s)" %
                full_addr, state)


def on_update_remote_participant(match, state):
    """It happens when updating remote participant."""
    local_address = parse_guid(state, match[0], match[1])
    full_addr = parse_guid(state, match[0], match[1], match[2])
    full_addr = " ".join(full_addr.split())
    part_oid = get_oid(match[3])
    log_process(local_address, "", "Discovered/Updated participant (%s - %s)" %
                (full_addr, part_oid), state, 1)


def on_announce_local_participant(match, state):
    """It happens when announcing participant."""
    guid = hex2ip(match[0]) + " " + str(int(match[1], 16)).zfill(5)
    set_local_address(guid, state)


def on_discover_publication(match, state):
    """It happens for discovered writers."""
    remote_addr = parse_guid(state, match[0], match[1], match[2])
    pub_oid = get_oid(match[3])
    log_process(remote_addr, "",
                "Discovered new publication %s" % pub_oid,
                state)


def on_update_endpoint(match, state):
    """It happens when updating an endpoint."""
    remote_addr = parse_guid(state, match[0], match[1], match[2])
    pub_oid = get_oid(match[3])
    log_process(remote_addr, "", "Discovered/Updated publication %s" % pub_oid,
                state, 1)


def on_announce_local_publication(match, state):
    """It happens when announcing a writer."""
    local_addr = parse_guid(state, match[0], match[1], match[2])
    pub_oid = get_oid(match[3])
    log_process(local_addr, "", "Announcing new writer %s" % pub_oid, state)


def on_announce_local_subscription(match, state):
    """It happens when announcing a reader."""
    local_addr = parse_guid(state, match[0], match[1], match[2])
    sub_oid = get_oid(match[3])
    log_process(local_addr, "", "Announcing new reader %s" % sub_oid, state)


# pylint: disable=W0613
def on_participant_ignore_itself(match, state):
    """It happens when ignoring itself."""
    log_process("", "", "Participant is ignoring itself", state)


def on_lose_discovery_samples(match, state):
    """It happens when losing discovery samples."""
    entity_type = match[0]
    entity_oid = get_oid(match[1])
    total = match[2]
    delta = match[3]
    log_warning("%s discovery samples lost for %s %s (%s in total)" %
                (delta, entity_type, entity_oid, total), state)


# --------------------------------------------------------------------------- #
# -- Match remote or local entities                                        -- #
# --------------------------------------------------------------------------- #
def on_match_entity(entity2, kind):
    """It happens when an entity is matched."""
    def match_entity(match, state):
        """It happens when a specific entity is matched."""
        entity2_addr = parse_guid(state, match[0], match[1], match[2])
        entity2_oid = get_oid(match[3])
        entity1_oid = get_oid(match[4])
        verb = 1 if is_builtin_entity(match[4]) else 0
        reliable = match[5]  # Best-Effort or Reliable
        log_process(entity2_addr, entity1_oid, "Discovered %s %s %s %s" %
                    (kind, reliable, entity2, entity2_oid),
                    state,
                    verb)
    return match_entity


def on_different_type_names(match, state):
    """It happens when there isn't TypeObject and type names are different."""
    topic = get_topic_name(match[0], state)
    type1 = get_type_name(match[1], state)
    type2 = get_type_name(match[2], state)
    log_error("[LP-18] Cannot match remote entity in topic '%s': " % (topic) +
              "Different type names found ('%s', '%s')" % (type1, type2),
              state)


def on_typeobject_received(match, state):
    """It happens for discovered entities when comparing TypeObjects."""
    log_process("", "", "TypeObject %s" % match[0], state, 2)


# --------------------------------------------------------------------------- #
# -- Bad usage of the API                                                  -- #
# --------------------------------------------------------------------------- #
# pylint: disable=W0613
def on_register_unkeyed_instance(match, state):
    """It happens when registering unkeyed instances."""
    log_warning("[LP-4] Try to register instance with no key field.", state)


# pylint: disable=W0613
def on_get_unkeyed_key(match, state):
    """It happens when getting key from unkeyed sample."""
    log_error("[LP-5] Try to get key from unkeyed type.", state)


def on_unregister_unkeyed_instance(match, state):
    """It happens when unregistering unkeyed sample."""
    log_warning("[LP-6] Try to unregister instance with no key field.", state)


# --------------------------------------------------------------------------- #
# -- General information                                                   -- #
# --------------------------------------------------------------------------- #
def on_library_version(match, state):
    """It happens for the library version."""
    log_cfg("Version of %s is %s" % (match[0], match[1]), state)


def on_participant_initial_peers(match, state):
    """It happens for the initial peers."""
    initial_peers = [get_locator(peer, state) for peer in match[0].split(",")]
    state['initial_peers'] = initial_peers
    log_cfg("Initial peers: %s" % ", ".join(initial_peers), state)


<<<<<<< HEAD
def on_no_var_file_found(match, state):
    if match[1]:
        log_cfg(match[0] + match[1] + " " +
                match[2] + " not found",
                state)
    else:
        log_cfg(match[0] + " " + match[2] + " not found", state)


def on_get_profile_error(match, state):
    log_error("The " + match[1] + "QoS profile from library " +
              match[1]+"was not found", state)
=======
def on_envvar_file_not_found(match, state):
    """It happens when the middleware cannot find an env var or file."""
    log_cfg("%s %s not found" % (match[0].capitalize(), match[1]), state)


def on_envvar_file_found(match, state):
    """It happens when the middleware found an env var or file."""
    log_cfg("%s %s found" % (match[0].capitalize(), match[1]), state)
>>>>>>> 5e6b6029
<|MERGE_RESOLUTION|>--- conflicted
+++ resolved
@@ -329,20 +329,6 @@
     log_cfg("Initial peers: %s" % ", ".join(initial_peers), state)
 
 
-<<<<<<< HEAD
-def on_no_var_file_found(match, state):
-    if match[1]:
-        log_cfg(match[0] + match[1] + " " +
-                match[2] + " not found",
-                state)
-    else:
-        log_cfg(match[0] + " " + match[2] + " not found", state)
-
-
-def on_get_profile_error(match, state):
-    log_error("The " + match[1] + "QoS profile from library " +
-              match[1]+"was not found", state)
-=======
 def on_envvar_file_not_found(match, state):
     """It happens when the middleware cannot find an env var or file."""
     log_cfg("%s %s not found" % (match[0].capitalize(), match[1]), state)
@@ -350,5 +336,4 @@
 
 def on_envvar_file_found(match, state):
     """It happens when the middleware found an env var or file."""
-    log_cfg("%s %s found" % (match[0].capitalize(), match[1]), state)
->>>>>>> 5e6b6029
+    log_cfg("%s %s found" % (match[0].capitalize(), match[1]), state)